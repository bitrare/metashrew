--- conflicted
+++ resolved
@@ -1,16 +1,8 @@
 use actix_web::{post, web, App, HttpResponse, HttpServer, Responder, Result};
-<<<<<<< HEAD
 //use itertools::Itertools;
 use metashrew_runtime::{BatchLike, KeyValueStoreLike};
 //use rlp::Rlp;
-use rocksdb::{Options, DB};
-=======
-use itertools::Itertools;
-use metashrew_runtime::{BatchLike, KeyValueStoreLike, MetashrewRuntime};
-use bitcoin::consensus::{deserialize, serialize};
-use rlp::Rlp;
 use rocksdb::{ColumnFamily, Options, WriteBatch, DB};
->>>>>>> 3a9e2e43
 use serde::{Deserialize, Serialize};
 //use std::collections::HashSet;
 use std::env;
@@ -28,7 +20,7 @@
 };
 */
 
-static mut init_db: Option<&'static DB> = None;
+static mut INIT_DB: Option<&'static DB> = None;
 pub struct RocksDBRuntimeAdapter(&'static DB);
 pub struct RocksDBBatch(pub WriteBatch);
 
@@ -44,15 +36,9 @@
 
 impl BatchLike for RocksDBBatch {
     fn default() -> RocksDBBatch {
-<<<<<<< HEAD
         RocksDBBatch(rocksdb::WriteBatch::default())
     }
-    fn put<K: AsRef<[u8]>, V: AsRef<[u8]>>(&mut self, _k: K, _v: V) {
-=======
-        RocksDBBatch(WriteBatch::default())
->>>>>>> 3a9e2e43
-    }
-    fn put<K: AsRef<[u8]>, V: AsRef<[u8]>>(&mut self, k: K, v: V) {}
+    fn put<K: AsRef<[u8]>, V: AsRef<[u8]>>(&mut self, _k: K, _v: V) {}
 }
 
 impl KeyValueStoreLike for RocksDBRuntimeAdapter {
@@ -106,6 +92,7 @@
     path: PathBuf,
 }
 
+/*
 fn default_opts() -> rocksdb::Options {
     let mut block_opts = rocksdb::BlockBasedOptions::default();
     block_opts.set_checksum_type(rocksdb::ChecksumType::CRC32c);
@@ -123,6 +110,7 @@
     opts.set_block_based_table_factory(&block_opts);
     opts
 }
+*/
 const CONFIG_CF: &str = "config";
 const HEADERS_CF: &str = "headers";
 const TXID_CF: &str = "txid";
@@ -139,7 +127,7 @@
     FUNDING_CF,
     SPENDING_CF,
     INDEX_CF,
-    HEIGHT_CF
+    HEIGHT_CF,
 ];
 
 fn create_cf_descriptors() -> Vec<&'static str> {
@@ -182,33 +170,21 @@
             };
             return Ok(HttpResponse::Ok().json(resp));
         }
-<<<<<<< HEAD
-        let db_path = match env::var("DB_LOCATION") {
-            Ok(val) => val,
-            Err(_e) => "/mnt/volume/rocksdb".to_string(),
-        };
-        let db: &'static DB = Box::leak(Box::new(
-            DB::open_for_read_only(&Options::default(), db_path, false).unwrap(),
-        ));
-        let internal_db = RocksDBRuntimeAdapter(db);
+        let internal_db = unsafe { RocksDBRuntimeAdapter(INIT_DB.unwrap()) };
         let runtime =
-=======
-        let internal_db = unsafe { RocksDBRuntimeAdapter(init_db.unwrap()) };
-        let mut runtime =
->>>>>>> 3a9e2e43
             metashrew_runtime::MetashrewRuntime::load(context.path.clone(), internal_db).unwrap();
-        let mut height: u32 = 0;
-        if body.params[3] == "latest" {
+        let height: u32 = if body.params[3] == "latest" {
             unsafe {
-                let height_bytes: Vec<u8> = init_db
-                        .unwrap()
-                        .get_cf(height_cf(init_db.expect("db isn't there")), HEIGHT_KEY)
-                        .expect("get tip failed").unwrap();
-                height = u32::from_le_bytes(height_bytes.into_boxed_slice()[0..4].try_into().unwrap());
+                let height_bytes: Vec<u8> = INIT_DB
+                    .unwrap()
+                    .get_cf(height_cf(INIT_DB.expect("db isn't there")), HEIGHT_KEY)
+                    .expect("get tip failed")
+                    .unwrap();
+                u32::from_le_bytes(height_bytes.into_boxed_slice()[0..4].try_into().unwrap())
             }
         } else {
-            height = body.params[3].parse::<u32>().unwrap();
-        }
+            body.params[3].parse::<u32>().unwrap()
+        };
         return Ok(HttpResponse::Ok().json(JsonRpcResult {
             id: body.id,
             result: hex::encode(
@@ -252,17 +228,17 @@
     println!("program hash: 0x{}", hex::encode(output));
     let db_path = match env::var("DB_LOCATION") {
         Ok(val) => val,
-        Err(e) => "/mnt/volume/rocksdb".to_string(),
+        Err(_e) => "/mnt/volume/rocksdb".to_string(),
     };
     let time = SystemTime::now();
     let since_epoch = time.duration_since(UNIX_EPOCH).unwrap();
     let secondary = match env::var("DB_LOCATION") {
         Ok(val) => val + &id().to_string() + &since_epoch.as_millis().to_string(),
-        Err(e) => "/mnt/volume/rocksdb".to_string(),
+        Err(_e) => "/mnt/volume/rocksdb".to_string(),
     };
     println!("acquiring database handle -- this takes a while ...");
     unsafe {
-        init_db = Some(Box::leak(Box::new(
+        INIT_DB = Some(Box::leak(Box::new(
             DB::open_cf_as_secondary(
                 &Options::default(),
                 db_path,
